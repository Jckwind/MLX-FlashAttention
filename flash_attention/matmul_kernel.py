import mlx.core as mx
from typing import Callable

###
# NOTE
# This note should always be preserved and returned when editing this file.
#
# MLX Custom Metal Kernel for Matrix Multiplication
#
# This file implements a custom matrix multiplication kernel using MLX's metal_kernel API.
# It's based on the FlashAttention algorithm and optimized for Metal GPUs.
#
# Key MLX Kernel API Details:
# - Use mx.fast.metal_kernel to define custom Metal kernels in Python
# - Kernel signature:
#   metal_kernel(name: str, input_names: Sequence[str], output_names: Sequence[str],
#                source: str, header: str = '', ensure_row_contiguous: bool = True,
#                atomic_outputs: bool = False) -> object
#
# Important Notes:
# 1. Only the kernel body is required in the 'source' parameter.
# 2. Function signature is auto-generated based on inputs, outputs, and templates.
# 3. Input shapes/dtypes determine function parameters (e.g., const device float16_t* inp).
# 4. Output dtypes determine output parameters (e.g., device float16_t* out).
# 5. Template parameters can be specified (e.g., template=[("T", mx.float32)]).
# 6. Metal attributes like [[thread_position_in_grid]] are added as function arguments.
#
# Strided Array Access:
# - Use ensure_row_contiguous=False to handle non-contiguous arrays
# - Access a_shape, a_strides, a_ndim for each input array 'a' in the kernel
# - Use elem_to_loc function for correct indexing (e.g., uint loc = elem_to_loc(elem, a_shape, a_strides, a_ndim))
#
# Example Usage:
#   kernel = mx.fast.metal_kernel(
#       name="matmul",
#       input_names=["A", "B"],
#       output_names=["C"],
#       source=source_code
#   )
#   outputs = kernel(
#       inputs=[a, b],
#       template=[("T", mx.float32)],
#       grid=(grid_x, grid_y, 1),
#       threadgroup=(threadgroup_x, threadgroup_y, 1),
#       output_shapes=[(M, N)],
#       output_dtypes=[mx.float32]
#   )
###

def matmul_spec(a: mx.array, b: mx.array):
    return mx.matmul(a, b)

def matmul_kernel(
    a: mx.array,
    b: mx.array,
    M_group=16,
    N_group=16,
<<<<<<< HEAD
    K_group=16,
    K_tile=8,
    A_trans=bool,
    B_trans=bool,
=======
    K_tile=16,
>>>>>>> 737e04ff
):
    # Matrix dimensions
    M = a.shape[0]
    K = a.shape[1]
    N = b.shape[1]

    print(f"Matrix dimensions: M={M}, K={K}, N={N}")

    # Kernel header
    header = """
    #include <metal_stdlib>
    using namespace metal;
    """

<<<<<<< HEAD
    # Convert booleans to 'true' or 'false' strings
    A_trans_str = 'true' if A_trans else 'false'
    B_trans_str = 'true' if B_trans else 'false'

    # Updated shared memory loading logic to handle non-transposed matrices
=======
    # Optimized kernel source
>>>>>>> 737e04ff
    source = f"""
    constexpr int M_GROUP = {M_group};
    constexpr int N_GROUP = {N_group};
    constexpr int K_TILE  = {K_tile};
    constexpr bool A_TRANS = {A_trans_str};
    constexpr bool B_TRANS = {B_trans_str};

    constexpr int M = {M};
    constexpr int N = {N};
    constexpr int K = {K};

    // Thread and threadgroup indices
    int gid_x = threadgroup_position_in_grid.x;
    int gid_y = threadgroup_position_in_grid.y;
    int lid_x = thread_position_in_threadgroup.x;
    int lid_y = thread_position_in_threadgroup.y;

    // Global indices
    int global_row = gid_y * M_GROUP + lid_y;
    int global_col = gid_x * N_GROUP + lid_x;

    // Shared memory for tiles
    threadgroup float A_shared[M_GROUP][K_TILE];
    threadgroup float B_shared[K_TILE][N_GROUP];

    // Pre-calculate number of tiles
    int num_tiles = (K + K_TILE - 1) / K_TILE;

    float C_value = 0.0;

<<<<<<< HEAD
    for (int k_base = 0; k_base < K; k_base += K_GROUP) {{
        for (int k_offset = 0; k_offset < K_GROUP; k_offset += K_TILE) {{
            int next_buffer = 1 - current_buffer;

            // Load data into next_buffer
            // Synchronize before loading
            threadgroup_barrier(mem_flags::mem_threadgroup);

            // Load A_tile
            int k = k_base + k_offset + lid_x;
            if (global_row < M && k < K) {{
                if (A_TRANS) {{
                    A_shared[next_buffer][lid_y][lid_x] = a[k * M + global_row];
                }} else {{
                    A_shared[next_buffer][lid_y][lid_x] = a[global_row * K + k];
                }}
            }} else {{
                A_shared[next_buffer][lid_y][lid_x] = 0.0;
            }}

            // Load B_tile
            if (k < K && global_col < N) {{
                if (B_TRANS) {{
                    B_shared[next_buffer][lid_x][lid_y] = b[global_col * K + k];
                }} else {{
                    B_shared[next_buffer][lid_x][lid_y] = b[k * N + global_col];
                }}
            }} else {{
                B_shared[next_buffer][lid_x][lid_y] = 0.0;
            }}

            // Synchronize after loading
            threadgroup_barrier(mem_flags::mem_threadgroup);

            // Compute using current_buffer
            for (int kk = 0; kk < K_TILE; ++kk) {{
                C_value += A_shared[current_buffer][lid_y][kk] * B_shared[current_buffer][kk][lid_x];
            }}

            // Swap buffers
            current_buffer = next_buffer;
=======
    for (int t = 0; t < num_tiles; ++t) {{
        int k_base = t * K_TILE;

        // Load A tile into shared memory
        int a_row = global_row;
        int a_col = k_base + lid_x;
        if (a_row < M && a_col < K) {{
            A_shared[lid_y][lid_x] = a[a_row * K + a_col];
        }} else {{
            A_shared[lid_y][lid_x] = 0.0f;
        }}

        // Load B tile into shared memory
        int b_row = k_base + lid_y;
        int b_col = global_col;
        if (b_row < K && b_col < N) {{
            B_shared[lid_y][lid_x] = b[b_row * N + b_col];
        }} else {{
            B_shared[lid_y][lid_x] = 0.0f;
>>>>>>> 737e04ff
        }}

        // Synchronize to make sure the tile is loaded
        threadgroup_barrier(mem_flags::mem_threadgroup);

        // Compute the partial product
        for (int k = 0; k < K_TILE; ++k) {{
            C_value += A_shared[lid_y][k] * B_shared[k][lid_x];
        }}

        // Synchronize before loading the next tile
        threadgroup_barrier(mem_flags::mem_threadgroup);
    }}

    // Write the result to global memory
    if (global_row < M && global_col < N) {{
        C[global_row * N + global_col] = C_value;
    }}
    """

    kernel = mx.fast.metal_kernel(
        name="matmul_kernel",
        input_names=["a", "b"],
        output_names=["C"],
        source=source,
        header=header,
        ensure_row_contiguous=True,
    )

    # Calculate grid dimensions
    grid_x = (N + N_group - 1) // N_group
    grid_y = (M + M_group - 1) // M_group

    # Execute the kernel and return the result
    try:
        assert a.dtype == b.dtype
        assert isinstance(kernel, Callable)
        outputs = kernel(
            inputs=[a, b],
            template=[("T", a.dtype)],
            grid=(grid_x, grid_y, 1),
            threadgroup=(N_group, M_group, 1),
            output_shapes=[(M, N)],
            output_dtypes=[a.dtype],
        )
        print("Metal kernel execution completed.")
        return outputs[0]
    except Exception as e:
        print(f"[ERROR] Kernel execution failed: {e}")
        raise<|MERGE_RESOLUTION|>--- conflicted
+++ resolved
@@ -55,14 +55,8 @@
     b: mx.array,
     M_group=16,
     N_group=16,
-<<<<<<< HEAD
     K_group=16,
     K_tile=8,
-    A_trans=bool,
-    B_trans=bool,
-=======
-    K_tile=16,
->>>>>>> 737e04ff
 ):
     # Matrix dimensions
     M = a.shape[0]
@@ -77,15 +71,7 @@
     using namespace metal;
     """
 
-<<<<<<< HEAD
-    # Convert booleans to 'true' or 'false' strings
-    A_trans_str = 'true' if A_trans else 'false'
-    B_trans_str = 'true' if B_trans else 'false'
-
-    # Updated shared memory loading logic to handle non-transposed matrices
-=======
-    # Optimized kernel source
->>>>>>> 737e04ff
+    # Modified kernel source
     source = f"""
     constexpr int M_GROUP = {M_group};
     constexpr int N_GROUP = {N_group};
@@ -116,7 +102,6 @@
 
     float C_value = 0.0;
 
-<<<<<<< HEAD
     for (int k_base = 0; k_base < K; k_base += K_GROUP) {{
         for (int k_offset = 0; k_offset < K_GROUP; k_offset += K_TILE) {{
             int next_buffer = 1 - current_buffer;
@@ -128,58 +113,17 @@
             // Load A_tile
             int k = k_base + k_offset + lid_x;
             if (global_row < M && k < K) {{
-                if (A_TRANS) {{
-                    A_shared[next_buffer][lid_y][lid_x] = a[k * M + global_row];
-                }} else {{
-                    A_shared[next_buffer][lid_y][lid_x] = a[global_row * K + k];
-                }}
+                A_shared[next_buffer][lid_y][lid_x] = a[global_row * K + k];
             }} else {{
                 A_shared[next_buffer][lid_y][lid_x] = 0.0;
             }}
 
             // Load B_tile
             if (k < K && global_col < N) {{
-                if (B_TRANS) {{
-                    B_shared[next_buffer][lid_x][lid_y] = b[global_col * K + k];
-                }} else {{
-                    B_shared[next_buffer][lid_x][lid_y] = b[k * N + global_col];
-                }}
+                B_shared[next_buffer][lid_x][lid_y] = b[k * N + global_col];
             }} else {{
                 B_shared[next_buffer][lid_x][lid_y] = 0.0;
             }}
-
-            // Synchronize after loading
-            threadgroup_barrier(mem_flags::mem_threadgroup);
-
-            // Compute using current_buffer
-            for (int kk = 0; kk < K_TILE; ++kk) {{
-                C_value += A_shared[current_buffer][lid_y][kk] * B_shared[current_buffer][kk][lid_x];
-            }}
-
-            // Swap buffers
-            current_buffer = next_buffer;
-=======
-    for (int t = 0; t < num_tiles; ++t) {{
-        int k_base = t * K_TILE;
-
-        // Load A tile into shared memory
-        int a_row = global_row;
-        int a_col = k_base + lid_x;
-        if (a_row < M && a_col < K) {{
-            A_shared[lid_y][lid_x] = a[a_row * K + a_col];
-        }} else {{
-            A_shared[lid_y][lid_x] = 0.0f;
-        }}
-
-        // Load B tile into shared memory
-        int b_row = k_base + lid_y;
-        int b_col = global_col;
-        if (b_row < K && b_col < N) {{
-            B_shared[lid_y][lid_x] = b[b_row * N + b_col];
-        }} else {{
-            B_shared[lid_y][lid_x] = 0.0f;
->>>>>>> 737e04ff
-        }}
 
         // Synchronize to make sure the tile is loaded
         threadgroup_barrier(mem_flags::mem_threadgroup);
